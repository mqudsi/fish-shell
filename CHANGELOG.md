# fish next-minor

## Notable improvements and fixes
- `fish --no-execute` will no longer complain about unknown commands or non-matching wildcards, as these could be defined differently at runtime (especially for functions). #977
- `jobs --quiet PID` will no longer print 'no suitable job' if the job for PID does not exist (e.g. because it has finished). #6809

### Syntax changes and new commands

### Scripting improvements
- Range limits in index range expansions like `$x[$start..$end]` may be omitted: `$start` and `$end` default to 1 and -1 (the last item) respectively.
- `string sub` has a new `--end` option to specify the end index of a substring (#6765).

### Interactive improvements

#### New or improved bindings
- New readline commands `undo` (Ctrl+_) and `redo` (Alt-/) can be used to revert changes to the command line or the pager search field (#6570).

#### Improved prompts
- The default and example prompts print the correct exit status for commands prefixed with `not` (#6566).

#### Improved terminal output

#### Completions
- Added completions for
  - `gitk`
  - `wireshark`, `tshark`, and `dumpcap`
  - `dropdb`, `createdb`, `pg_restore`, `pg_dump` and `pg_dumpall`
  - `dhclient`
  - `tcpdump`
<<<<<<< HEAD
  - `windscribe`
=======
  - `tig`
>>>>>>> 3cf1de1b

### Deprecations and removed features

### For distributors and developers
- fish source tarballs are now distributed using the XZ compression method (#5460).
- Allow finishing builds on OS X <10.13.6 (previously builds would fail at the `codesign` step)

---

# fish 3.1.0 (released February 12, 2020)

Compared to the beta release of fish 3.1b1, fish version 3.1.0:
- fixes a regression where spaces after a brace were removed despite brace expansion not occurring (#6564)
- fixes a number of problems in compiling and testing on Cygwin (#6549) and Solaris-derived systems such as Illumos (#6553, #6554, #6555, #6556, and #6558);
- fixes the process for building macOS packages;
- fixes a regression where excessive error messages are printed if Unicode characters are emitted in non-Unicode-capable locales (#6584); and
- contains some improvements to the documentation and a small number of completions.

If you are upgrading from version 3.0.0 or before, please also review the release notes for 3.1b1 (included below).

---

# fish 3.1b1 (released January 26, 2020)

## Notable improvements and fixes
- A new `$pipestatus` variable contains a list of exit statuses of the previous job, for each of the separate commands in a pipeline (#5632).
- fish no longer buffers pipes to the last function in a pipeline, improving many cases where pipes appeared to block or hang (#1396).
- An overhaul of error messages for builtin commands, including a removal of the overwhelming usage summary, more readable stack traces (#3404, #5434), and stack traces for `test` (aka `[`) (#5771).
- fish's debugging arguments have been significantly improved. The `--debug-level` option has been removed, and a new `--debug` option replaces it. This option accepts various categories, which may be listed via `fish --print-debug-categories` (#5879). A new `--debug-output` option allows for redirection of debug output.
- `string` has a new `collect` subcommand for use in command substitutions, producing a single output instead of splitting on new lines (similar to `"$(cmd)"` in other shells) (#159).
- The fish manual, tutorial and FAQ are now available in `man` format as `fish-doc`, `fish-tutorial` and `fish-faq` respectively (#5521).
- Like other shells, `cd` now always looks for its argument in the current directory as a last resort, even if the `CDPATH` variable does not include it or "." (#4484).
- fish now correctly handles `CDPATH` entries that start with `..` (#6220) or contain `./` (#5887).
- The `fish_trace` variable may be set to trace execution (#3427). This performs a similar role as `set -x` in other shells.
- fish uses the temporary directory determined by the system, rather than relying on `/tmp` (#3845).
- The fish Web configuration tool (`fish_config`) prints a list of commands it is executing, to help understanding and debugging (#5584).
- Major performance improvements when pasting (#5866), executing lots of commands (#5905), importing history from bash (#6295), and when completing variables that might match `$history` (#6288).

### Syntax changes and new commands
- A new builtin command, `time`, which allows timing of fish functions and builtins as well as external commands (#117).
- Brace expansion now only takes place if the braces include a "," or a variable expansion, meaning common commands such as `git reset HEAD@{0}` do not require escaping (#5869).
- New redirections `&>` and `&|` may be used to redirect or pipe stdout, and also redirect stderr to stdout (#6192).
- `switch` now allows arguments that expand to nothing, like empty variables (#5677).
- The `VAR=val cmd` syntax can now be used to run a command in a modified environment (#6287).
- `and` is no longer recognised as a command, so that nonsensical constructs like `and and and` produce a syntax error (#6089).
- `math`'s exponent operator, '`^`', was previously left-associative, but now uses the more commonly-used right-associative behaviour (#6280). This means that `math '3^0.5^2'` was previously calculated as '(3^0.5)^2', but is now calculated as '3^(0.5^2)'.
- In fish 3.0, the variable used with `for` loops inside command substitutions could leak into enclosing scopes; this was an inadvertent behaviour change and has been reverted (#6480).

### Scripting improvements
- `string split0` now returns 0 if it split something (#5701).
- In the interest of consistency, `builtin -q` and `command -q` can now be used to query if a builtin or command exists (#5631).
- `math` now accepts `--scale=max` for the maximum scale (#5579).
- `builtin $var` now works correctly, allowing a variable as the builtin name (#5639).
- `cd` understands the `--` argument to make it possible to change to directories starting with a hyphen (#6071).
- `complete --do-complete` now also does fuzzy matches (#5467).
- `complete --do-complete` can be used inside completions, allowing limited recursion (#3474).
- `count` now also counts lines fed on standard input (#5744).
- `eval` produces an exit status of 0 when given no arguments, like other shells (#5692).
- `printf` prints what it can when input hasn't been fully converted to a number, but still prints an error (#5532).
- `complete -C foo` now works as expected, rather than requiring `complete -Cfoo`.
- `complete` has a new `--force-files` option, to re-enable file completions. This allows `sudo -E` and `pacman -Qo` to complete correctly (#5646).
- `argparse` now defaults to showing the current function name (instead of `argparse`) in its errors, making `--name` often superfluous (#5835).
- `argparse` has a new `--ignore-unknown` option to keep unrecognized options, allowing multiple argparse passes to parse options (#5367).
- `argparse` correctly handles flag value validation of options that only have short names (#5864).
- `read -S` (short option of `--shell`) is recognised correctly (#5660).
- `read` understands `--list`, which acts like `--array` in reading all arguments into a list inside a single variable, but is better named (#5846).
- `read` has a new option, `--tokenize`, which splits a string into variables according to the shell's tokenization rules, considering quoting, escaping, and so on (#3823).
- `read` interacts more correctly with the deprecated `$IFS` variable, in particular removing multiple separators when splitting a variable into a list (#6406), matching other shells.
- `fish_indent` now handles semicolons better, including leaving them in place for `; and` and `; or` instead of breaking the line (#5859).
- `fish_indent --write` now supports multiple file arguments, indenting them in turn.
- The default read limit has been increased to 100MiB (#5267).
- `math` now also understands `x` for multiplication, provided it is followed by whitespace (#5906).
- `math` reports the right error when incorrect syntax is used inside parentheses (#6063), and warns when unsupported logical operations are used (#6096).
- `functions --erase` now also prevents fish from autoloading a function for the first time (#5951).
- `jobs --last` returns 0 to indicate success when a job is found (#6104).
- `commandline -p` and `commandline -j` now split on `&&` and `||` in addition to `;` and `&` (#6214).
- A bug where `string split` would drop empty strings if the output was only empty strings has been fixed (#5987).
- `eval` no long creates a new local variable scope, but affects variables in the scope it is called from (#4443). `source` still creates a new local scope.
- `abbr` has a new `--query` option to check for the existence of an abbreviation.
- Local values for `fish_complete_path` and `fish_function_path` are now ignored; only their global values are respected.
- Syntax error reports now display a marker in the correct position (#5812).
- Empty universal variables may now be exported (#5992).
- Exported universal variables are no longer imported into the global scope, preventing shadowing. This makes it easier to change such variables for all fish sessions and avoids breakage when the value is a list of multiple elements (#5258).
- A bug where `for` could use invalid variable names has been fixed (#5800).
- A bug where local variables would not be exported to functions has been fixed (#6153).
- The null command (`:`) now always exits successfully, rather than passing through the previous exit status (#6022).
- The output of `functions FUNCTION` matches the declaration of the function, correctly including comments or blank lines (#5285), and correctly includes any `--wraps` flags (#1625).
- `type` supports a new option, `--short`, which suppress function expansion (#6403).
- `type --path` with a function argument will now output the path to the file containing the definition of that function, if it exists.
- `type --force-path` with an argument that cannot be found now correctly outputs nothing, as documented (#6411).
- The `$hostname` variable is no longer truncated to 32 characters (#5758).
- Line numbers in function backtraces are calculated correctly (#6350).
- A new `fish_cancel` event is emitted when the command line is cancelled, which is useful for terminal integration (#5973).

### Interactive improvements
- New Base16 color options are available through the Web-based configuration (#6504).
- fish only parses `/etc/paths` on macOS in login shells, matching the bash implementation (#5637) and avoiding changes to path ordering in child shells (#5456). It now ignores blank lines like the bash implementation (#5809).
- The locale is now reloaded when the `LOCPATH` variable is changed (#5815).
- `read` no longer keeps a history, making it suitable for operations that shouldn't end up there, like password entry (#5904).
- `dirh` outputs its stack in the correct order (#5477), and behaves as documented when universal variables are used for its stack (#5797).
- `funced` and the edit-commandline-in-buffer bindings did not work in fish 3.0 when the `$EDITOR` variable contained spaces; this has been corrected (#5625).
- Builtins now pipe their help output to a pager automatically (#6227).
- `set_color` now colors the `--print-colors` output in the matching colors if it is going to a terminal.
- fish now underlines every valid entered path instead of just the last one (#5872).
- When syntax highlighting a string with an unclosed quote, only the quote itself will be shown as an error, instead of the whole argument.
- Syntax highlighting works correctly with variables as commands (#5658) and redirections to close file descriptors (#6092).
- `help` works properly on Windows Subsytem for Linux (#5759, #6338).
- A bug where `disown` could crash the shell has been fixed (#5720).
- fish will not autosuggest files ending with `~` unless there are no other candidates, as these are generally backup files (#985).
- Escape in the pager works correctly (#5818).
- Key bindings that call `fg` no longer leave the terminal in a broken state (#2114).
- Brackets (#5831) and filenames containing `$` (#6060) are completed with appropriate escaping.
- The output of `complete` and `functions` is now colorized in interactive terminals.
- The Web-based configuration handles aliases that include single quotes correctly (#6120), and launches correctly under Termux (#6248) and OpenBSD (#6522).
- `function` now correctly validates parameters for `--argument-names` as valid variable names (#6147) and correctly parses options following `--argument-names`, as in "`--argument-names foo --description bar`" (#6186).
- History newly imported from bash includes command lines using `&&` or `||`.
- The automatic generation of completions from manual pages is better described in job and process listings, and no longer produces a warning when exiting fish (#6269).
- In private mode, setting `$fish_greeting` to an empty string before starting the private session will prevent the warning about history not being saved from being printed (#6299).
- In the interactive editor, a line break (Enter) inside unclosed brackets will insert a new line, rather than executing the command and producing an error (#6316).
- Ctrl-C always repaints the prompt (#6394).
- When run interactively from another program (such as Python), fish will correctly start a new process group, like other shells (#5909).
- Job identifiers (for example, for background jobs) are assigned more logically (#6053).
- A bug where history would appear truncated if an empty command was executed was fixed (#6032).

#### New or improved bindings
- Pasting strips leading spaces to avoid pasted commands being omitted from the history (#4327).
- Shift-Left and Shift-Right now default to moving backwards and forwards by one bigword (words separated by whitespace) (#1505).
- The default escape delay (to differentiate between the escape key and an alt-combination) has been reduced to 30ms, down from 300ms for the default mode and 100ms for Vi mode (#3904).
- The `forward-bigword` binding now interacts correctly with autosuggestions (#5336).
- The `fish_clipboard_*` functions support Wayland by using [`wl-clipboard`](https://github.com/bugaevc/wl-clipboard) (#5450).
- The `nextd` and `prevd` functions no longer print "Hit end of history", instead using a bell. They correctly store working directories containing symbolic links (#6395).
- If a `fish_mode_prompt` function exists, Vi mode will only execute it on mode-switch instead of the entire prompt. This should make it much more responsive with slow prompts (#5783).
- The path-component bindings (like Ctrl-w) now also stop at ":" and "@", because those are used to denote user and host in commands such as `ssh` (#5841).
- The NULL character can now be bound via `bind -k nul`. Terminals often generate this character via control-space. (#3189).
- A new readline command `expand-abbr` can be used to trigger abbreviation expansion (#5762).
- A new readline command, `delete-or-exit`, removes a character to the right of the cursor or exits the shell if the command line is empty (moving this functionality out of the `delete-or-exit` function).
- The `self-insert` readline command will now insert the binding sequence, if not empty.
- A new binding to prepend `sudo`, bound to Alt-S by default (#6140).
- The Alt-W binding to describe a command should now work better with multiline prompts (#6110)
- The Alt-H binding to open a command's man page now tries to ignore `sudo` (#6122).
- A new pair of bind functions, `history-prefix-search-backward` (and `forward`), was introduced (#6143).
- Vi mode now supports R to enter replace mode (#6342), and `d0` to delete the current line (#6292).
- In Vi mode, hitting Enter in replace-one mode no longer erases the prompt (#6298).
- Selections in Vi mode are inclusive, matching the actual behaviour of Vi (#5770).

#### Improved prompts
- The Git prompt in informative mode now shows the number of stashes if enabled.
- The Git prompt now has an option (`$__fish_git_prompt_use_informative_chars`) to use the (more modern) informative characters without enabling informative mode.
- The default prompt now also features VCS integration and will color the host if running via SSH (#6375).
- The default and example prompts print the pipe status if an earlier command in the pipe fails.
- The default and example prompts try to resolve exit statuses to signal names when appropriate.

#### Improved terminal output
- New `fish_pager_color_` options have been added to control more elements of the pager's colors (#5524).
- Better detection and support for using fish from various system consoles, where limited colors and special characters are supported (#5552).
- fish now tries to guess if the system supports Unicode 9 (and displays emoji as wide), eliminating the need to set `$fish_emoji_width` in most cases (#5722).
- Improvements to the display of wide characters, particularly Korean characters and emoji (#5583, #5729).
- The Vi mode cursor is correctly redrawn when regaining focus under terminals that report focus (eg tmux) (#4788).
- Variables that control background colors (such as `fish_pager_color_search_match`) can now use `--reverse`.

#### Completions
- Added completions for
  - `aws`
  - `bat` (#6052)
  - `bosh` (#5700)
  - `btrfs`
  - `camcontrol`
  - `cf` (#5700)
  - `chronyc` (#6496)
  - `code` (#6205)
  - `cryptsetup` (#6488)
  - `csc` and `csi` (#6016)
  - `cwebp` (#6034)
  - `cygpath` and `cygstart` (#6239)
  - `epkginfo` (#5829)
  - `ffmpeg`, `ffplay`, and `ffprobe` (#5922)
  - `fsharpc` and `fsharpi` (#6016)
  - `fzf` (#6178)
  - `g++` (#6217)
  - `gpg1` (#6139)
  - `gpg2` (#6062)
  - `grub-mkrescue` (#6182)
  - `hledger` (#6043)
  - `hwinfo` (#6496)
  - `irb` (#6260)
  - `iw` (#6232)
  - `kak`
  - `keepassxc-cli` (#6505)
  - `keybase` (#6410)
  - `loginctl` (#6501)
  - `lz4`, `lz4c` and `lz4cat` (#6364)
  - `mariner` (#5718)
  - `nethack` (#6240)
  - `patool` (#6083)
  - `phpunit` (#6197)
  - `plutil` (#6301)
  - `pzstd` (#6364)
  - `qubes-gpg-client` (#6067)
  - `resolvectl` (#6501)
  - `rg`
  - `rustup`
  - `sfdx` (#6149)
  - `speedtest` and `speedtest-cli` (#5840)
  - `src` (#6026)
  - `tokei` (#6085)
  - `tsc` (#6016)
  - `unlz4` (#6364)
  - `unzstd` (#6364)
  - `vbc` (#6016)
  - `zpaq` (#6245)
  - `zstd`, `zstdcat`, `zstdgrep`, `zstdless` and `zstdmt` (#6364)
- Lots of improvements to completions.
- Selecting short options which also have a long name from the completion pager is possible (#5634).
- Tab completion will no longer add trailing spaces if they already exist (#6107).
- Completion of subcommands to builtins like `and` or `not` now works correctly (#6249).
- Completion of arguments to short options works correctly when multiple short options are used together (#332).
- Activating completion in the middle of an invalid completion does not move the cursor any more, making it easier to fix a mistake (#4124).
- Completion in empty commandlines now lists all available commands.
- Functions listed as completions could previously leak parts of the function as other completions; this has been fixed.

### Deprecations and removed features
- The vcs-prompt functions have been promoted to names without double-underscore, so __fish_git_prompt is now fish_git_prompt, __fish_vcs_prompt is now fish_vcs_prompt, __fish_hg_prompt is now fish_hg_prompt and __fish_svn_prompt is now fish_svn_prompt. Shims at the old names have been added, and the variables have kept their old names (#5586).
- `string replace` has an additional round of escaping in the replacement expression, so escaping backslashes requires many escapes (eg `string replace -ra '([ab])' '\\\\\\\$1' a`). The new feature flag `regex-easyesc` can be used to disable this, so that the same effect can be achieved with `string replace -ra '([ab])' '\\\\$1' a` (#5556). As a reminder, the intention behind feature flags is that this will eventually become the default and then only option, so scripts should be updated.
- The `fish_vi_mode` function, deprecated in fish 2.3, has been removed. Use `fish_vi_key_bindings` instead (#6372).

### For distributors and developers
- fish 3.0 introduced a CMake-based build system. In fish 3.1, both the Autotools-based build and legacy Xcode build system have been removed, leaving only the CMake build system. All distributors and developers must install CMake.
- fish now depends on the common `tee` external command, for the `psub` process substitution function.
- The documentation is now built with Sphinx. The old Doxygen-based documentation system has been removed. Developers, and distributors who wish to rebuild the documentation, must install Sphinx.
- The `INTERNAL_WCWIDTH` build option has been removed, as fish now always uses an internal `wcwidth` function. It has a number of configuration options that make it more suitable for general use (#5777).
- mandoc can now be used to format the output from `--help` if `nroff` is not installed, reducing the number of external dependencies on systems with `mandoc` installed (#5489).
- Some bugs preventing building on Solaris-derived systems such as Illumos were fixed (#5458, #5461, #5611).
- Completions for `npm`, `bower` and `yarn` no longer require the `jq` utility for full functionality, but will use Python instead if it is available.
- The paths for completions, functions and configuration snippets have been extended. On systems that define `XDG_DATA_DIRS`, each of the directories in this variable are searched in the subdirectories `fish/vendor_completions.d`, `fish/vendor_functions.d`, and `fish/vendor_conf.d` respectively. On systems that do not define this variable in the environment, the vendor directories are searched for in both the installation prefix and the default "extra" directory, which now defaults to `/usr/local` (#5029).

---

# fish 3.0.2 (released February 19, 2019)

This release of fish fixes an issue discovered in fish 3.0.1.

### Fixes and improvements

- The PWD environment variable is now ignored if it does not resolve to the true working directory, fixing strange behaviour in terminals started by editors and IDEs (#5647).

If you are upgrading from version 2.7.1 or before, please also review the release notes for 3.0.1,
3.0.0 and 3.0b1 (included below).

---

# fish 3.0.1 (released February 11, 2019)

This release of fish fixes a number of major issues discovered in fish 3.0.0.

### Fixes and improvements

- `exec` does not complain about running foreground jobs when called (#5449).
- while loops now evaluate to the last executed command in the loop body (or zero if the body was empty), matching POSIX semantics (#4982).
- `read --silent` no longer echoes to the tty when run from a non-interactive script (#5519).
- On macOS, path entries with spaces in `/etc/paths` and `/etc/paths.d` now correctly set path entries with spaces. Likewise, `MANPATH` is correctly set from `/etc/manpaths` and `/etc/manpaths.d` (#5481).
- fish starts correctly under Cygwin/MSYS2 (#5426).
- The `pager-toggle-search` binding (Ctrl-S by default) will now activate the search field, even when the pager is not focused.
- The error when a command is not found is now printed a single time, instead of once per argument (#5588).
- Fixes and improvements to the git completions, including printing correct paths with older git versions, fuzzy matching again, reducing unnecessary offers of root paths (starting with `:/`) (#5578, #5574, #5476), and ignoring shell aliases, so enterprising users can set up the wrapping command (via `set -g __fish_git_alias_$command $whatitwraps`) (#5412).
- Significant performance improvements to core shell functions (#5447) and to the `kill` completions (#5541).
- Starting in symbolically-linked working directories works correctly (#5525).
- The default `fish_title` function no longer contains extra spaces (#5517).
- The `nim` prompt now works correctly when chosen in the Web-based configuration (#5490).
- `string` now prints help to stdout, like other builtins (#5495).
- Killing the terminal while fish is in vi normal mode will no longer send it spinning and eating CPU. (#5528)
- A number of crashes have been fixed (#5550, #5548, #5479, #5453).
- Improvements to the documentation and certain completions.

### Known issues

There is one significant known issue that was not corrected before the release:

- fish does not run correctly under Windows Services for Linux before Windows 10 version 1809/17763, and the message warning of this may not be displayed (#5619).

If you are upgrading from version 2.7.1 or before, please also review the release notes for 3.0.0 and 3.0b1 (included below).

---

# fish 3.0.0 (released December 28, 2018)

fish 3 is a major release, which introduces some breaking changes alongside improved functionality. Although most existing scripts will continue to work, they should be reviewed against the list contained in the 3.0b1 release notes below.

Compared to the beta release of fish 3.0b1, fish version 3.0.0:

- builds correctly against musl libc (#5407)
- handles huge numeric arguments to `test` correctly (#5414)
- removes the history colouring introduced in 3.0b1, which did not always work correctly

There is one significant known issue which was not able to be corrected before the release:

- fish 3.0.0 builds on Cygwin (#5423), but does not run correctly (#5426) and will result in a hanging terminal when started. Cygwin users are encouraged to continue using 2.7.1 until a release which corrects this is available.

If you are upgrading from version 2.7.1 or before, please also review the release notes for 3.0b1 (included below).

---

# fish 3.0b1 (released December 11, 2018)

fish 3 is a major release, which introduces some breaking changes alongside improved functionality. Although most existing scripts will continue to work, they should be reviewed against the list below.

## Notable non-backward compatible changes
- Process and job expansion has largely been removed. `%` will no longer perform these expansions, except for `%self` for the PID of the current shell. Additionally, job management commands (`disown`, `wait`, `bg`, `fg` and `kill`) will expand job specifiers starting with `%` (#4230, #1202).
- `set x[1] x[2] a b`, to set multiple elements of an array at once, is no longer valid syntax (#4236).
- A literal `{}` now expands to itself, rather than nothing. This makes working with `find -exec` easier (#1109, #4632).
- Literally accessing a zero-index is now illegal syntax and is caught by the parser (#4862). (fish indices start at 1)
- Successive commas in brace expansions are handled in less surprising manner. For example, `{,,,}` expands to four empty strings rather than an empty string, a comma and an empty string again (#3002, #4632).
- `for` loop control variables are no longer local to the `for` block (#1935).
- Variables set in `if` and `while` conditions are available outside the block (#4820).
- Local exported (`set -lx`) vars are now visible to functions (#1091).
- The new `math` builtin (see below) does not support logical expressions; `test` should be used instead (#4777).
- Range expansion will now behave sensibly when given a single positive and negative index (`$foo[5..-1]` or `$foo[-1..5]`), clamping to the last valid index without changing direction if the list has fewer elements than expected.
- `read` now uses `-s` as short for `--silent` (à la `bash`); `--shell`'s abbreviation (formerly `-s`) is now `-S` instead (#4490).
- `cd` no longer resolves symlinks. fish now maintains a virtual path, matching other shells (#3350).
- `source` now requires an explicit `-` as the filename to read from the terminal (#2633).
- Arguments to `end` are now errors, instead of being silently ignored.
- The names `argparse`, `read`, `set`, `status`, `test` and `[` are now reserved and not allowed as function names. This prevents users unintentionally breaking stuff (#3000).
- The `fish_user_abbreviations` variable is no longer used; abbreviations will be migrated to the new storage format automatically.
- The `FISH_READ_BYTE_LIMIT` variable is now called `fish_byte_limit` (#4414).
- Environment variables are no longer split into arrays based on the record separator character on startup. Instead, variables are not split, unless their name ends in PATH, in which case they are split on colons (#436).
- The `history` builtin's `--with-time` option has been removed; this has been deprecated in favor of `--show-time` since 2.7.0 (#4403).
- The internal variables `__fish_datadir` and `__fish_sysconfdir` are now known as `__fish_data_dir` and `__fish_sysconf_dir` respectively.

## Deprecations

With the release of fish 3, a number of features have been marked for removal in the future. All users are encouraged to explore alternatives. A small number of these features are currently behind feature flags, which are turned on at present but may be turned off by default in the future.

A new feature flags mechanism is added for staging deprecations and breaking changes. Feature flags may be specified at launch with `fish --features ...` or by setting the universal `fish_features` variable. (#4940)

- The use of the `IFS` variable for `read` is deprecated; `IFS` will be ignored in the future (#4156). Use the `read --delimiter` option instead.
- The `function --on-process-exit` switch will be removed in future (#4700). Use the `fish_exit` event instead: `function --on-event fish_exit`.
- `$_` is deprecated and will removed in the future (#813). Use `status current-command` in a command substitution instead.
- `^` as a redirection deprecated and will be removed in the future. (#4394). Use `2>` to redirect stderr. This is controlled by the `stderr-nocaret` feature flag.
- `?` as a glob (wildcard) is deprecated and will be removed in the future (#4520). This is controlled by the `qmark-noglob` feature flag.

## Notable fixes and improvements
### Syntax changes and new commands
- fish now supports `&&` (like `and`), `||` (like `or`), and `!` (like `not`), for better migration from POSIX-compliant shells (#4620).
- Variables may be used as commands (#154).
- fish may be started in private mode via `fish --private`. Private mode fish sessions do not have access to the history file and any commands evaluated in private mode are not persisted for future sessions. A session variable `$fish_private_mode` can be queried to detect private mode and adjust the behavior of scripts accordingly to respect the user's wish for privacy.
- A new `wait` command for waiting on backgrounded processes (#4498).
- `math` is now a builtin rather than a wrapper around `bc` (#3157). Floating point computations is now used by default, and can be controlled with the new `--scale` option (#4478).
- Setting `$PATH` no longer warns on non-existent directories, allowing for a single $PATH to be shared across machines (eg via dotfiles) (#2969).
- `while` sets `$status` to a non-zero value if the loop is not executed (#4982).
- Command substitution output is now limited to 10 MB by default, controlled by the `fish_read_limit` variable (#3822). Notably, this is larger than most operating systems' argument size limit, so trying to pass argument lists this size to external commands has never worked.
- The machine hostname, where available, is now exposed as the `$hostname` reserved variable. This removes the dependency on the `hostname` executable (#4422).
- Bare `bind` invocations in config.fish now work. The `fish_user_key_bindings` function is no longer necessary, but will still be executed if it exists (#5191).
- `$fish_pid` and `$last_pid` are available as replacements for `%self` and `%last`.

### New features in commands
- `alias` has a new `--save` option to save the generated function immediately (#4878).
- `bind` has a new `--silent` option to ignore bind requests for named keys not available under the current terminal (#4188, #4431).
- `complete` has a new `--keep-order` option to show the provided or dynamically-generated argument list in the same order as specified, rather than alphabetically (#361).
- `exec` prompts for confirmation if background jobs are running.
- `funced` has a new `--save` option to automatically save the edited function after successfully editing (#4668).
- `functions` has a new ` --handlers` option to show functions registered as event handlers (#4694).
- `history search` supports globs for wildcard searching (#3136) and has a new `--reverse` option to show entries from oldest to newest (#4375).
- `jobs` has a new `--quiet` option to silence the output.
- `read` has a new `--delimiter` option for splitting input into arrays (#4256).
- `read` writes directly to stdout if called without arguments (#4407).
- `read` can now read individual lines into separate variables without consuming the input in its entirety via the new `/--line` option.
- `set` has new `--append` and `--prepend` options (#1326).
- `string match` with an empty pattern and `--entire` in glob mode now matches everything instead of nothing (#4971).
- `string split` supports a new `--no-empty` option to exclude empty strings from the result (#4779).
- `string` has new subcommands `split0` and `join0` for working with NUL-delimited output.
- `string` no longer stops processing text after NUL characters (#4605)
- `string escape` has a new `--style regex` option for escaping strings to be matched literally in `string` regex operations.
- `test` now supports floating point values in numeric comparisons.

### Interactive improvements
- A pipe at the end of a line now allows the job to continue on the next line (#1285).
- Italics and dim support out of the box on macOS for Terminal.app and iTerm (#4436).
- `cd` tab completions no longer descend into the deepest unambiguous path (#4649).
- Pager navigation has been improved. Most notably, moving down now wraps around, moving up from the commandline now jumps to the last element and moving right and left now reverse each other even when wrapping around (#4680).
- Typing normal characters while the completion pager is active no longer shows the search field. Instead it enters them into the command line, and ends paging (#2249).
- A new input binding `pager-toggle-search` toggles the search field in the completions pager on and off. By default, this is bound to Ctrl-S.
- Searching in the pager now does a full fuzzy search (#5213).
- The pager will now show the full command instead of just its last line if the number of completions is large (#4702).
- Abbreviations can be tab-completed (#3233).
- Tildes in file names are now properly escaped in completions (#2274).
- Wrapping completions (from `complete --wraps` or `function --wraps`) can now inject arguments. For example, `complete gco --wraps 'git checkout'` now works properly (#1976). The `alias` function has been updated to respect this behavior.
- Path completions now support expansions, meaning expressions like `python ~/<TAB>` now provides file suggestions just like any other relative or absolute path. (This includes support for other expansions, too.)
- Autosuggestions try to avoid arguments that are already present in the command line.
- Notifications about crashed processes are now always shown, even in command substitutions (#4962).
- The screen is no longer reset after a BEL, fixing graphical glitches (#3693).
- vi-mode now supports ';' and ',' motions. This introduces new {forward,backward}-jump-till and repeat-jump{,-reverse} bind functions (#5140).
- The `*y` vi-mode binding now works (#5100).
- True color is now enabled in neovim by default (#2792).
- Terminal size variables (`$COLUMNS`/`$LINES`) are now updated before `fish_prompt` is called, allowing the prompt to react (#904).
- Multi-line prompts no longer repeat when the terminal is resized (#2320).
- `xclip` support has been added to the clipboard integration (#5020).
- The Alt-P keybinding paginates the last command if the command line is empty.
- `$cmd_duration` is no longer reset when no command is executed (#5011).
- Deleting a one-character word no longer erases the next word as well (#4747).
- Token history search (Alt-Up) omits duplicate entries (#4795).
- The `fish_escape_delay_ms` timeout, allowing the use of the escape key both on its own and as part of a control sequence, was applied to all control characters; this has been reduced to just the escape key.
- Completing a function shows the description properly (#5206).
- Added completions for
  - `ansible`, including `ansible-galaxy`, `ansible-playbook` and `ansible-vault` (#4697)
  - `bb-power` (#4800)
  - `bd` (#4472)
  - `bower`
  - `clang` and `clang++` (#4174)
  - `conda` (#4837)
  - `configure` (for autoconf-generated files only)
  - `curl`
  - `doas` (#5196)
  - `ebuild` (#4911)
  - `emaint` (#4758)
  - `eopkg` (#4600)
  - `exercism` (#4495)
  - `hjson`
  - `hugo` (#4529)
  - `j` (from autojump #4344)
  - `jbake` (#4814)
  - `jhipster` (#4472)
  - `kitty`
  - `kldload`
  - `kldunload`
  - `makensis` (#5242)
  - `meson`
  - `mkdocs` (#4906)
  - `ngrok` (#4642)
  - OpenBSD's `pkg_add`, `pkg_delete`, `pkg_info`, `pfctl`, `rcctl`, `signify`, and `vmctl` (#4584)
  - `openocd`
  - `optipng`
  - `opkg` (#5168)
  - `pandoc` (#2937)
  - `port` (#4737)
  - `powerpill` (#4800)
  - `pstack` (#5135)
  - `serve` (#5026)
  - `ttx`
  - `unzip`
  - `virsh` (#5113)
  - `xclip` (#5126)
  - `xsv`
  - `zfs` and `zpool` (#4608)
- Lots of improvements to completions (especially `darcs` (#5112), `git`, `hg` and `sudo`).
- Completions for `yarn` and `npm` now require the `all-the-package-names` NPM package for full functionality.
- Completions for `bower` and `yarn` now require the `jq` utility for full functionality.
- Improved French translations.

### Other fixes and improvements
- Significant performance improvements to `abbr` (#4048), setting variables (#4200, #4341), executing functions, globs (#4579), `string` reading from standard input (#4610), and slicing history (in particular, `$history[1]` for the last executed command).
- Fish's internal wcwidth function has been updated to deal with newer Unicode, and the width of some characters can be configured via the `fish_ambiguous_width` (#5149) and `fish_emoji_width` (#2652) variables. Alternatively, a new build-time option INTERNAL_WCWIDTH can be used to use the system's wcwidth instead (#4816).
- `functions` correctly supports `-d` as the short form of `--description`. (#5105)
- `/etc/paths` is now parsed like macOS' bash `path_helper`, fixing $PATH order (#4336, #4852) on macOS.
- Using a read-only variable in a `for` loop produces an error, rather than silently producing incorrect results (#4342).
- The universal variables filename no longer contains the hostname or MAC address. It is now at the fixed location `.config/fish/fish_variables` (#1912).
- Exported variables in the global or universal scope no longer have their exported status affected by local variables (#2611).
- Major rework of terminal and job handling to eliminate bugs (#3805, #3952, #4178, #4235, #4238, #4540, #4929, #5210).
- Improvements to the manual page completion generator (#2937, #4313).
- `suspend --force` now works correctly (#4672).
- Pressing Ctrl-C while running a script now reliably terminates fish (#5253).

### For distributors and developers
- fish ships with a new build system based on CMake. CMake 3.2 is the minimum required version. Although the autotools-based Makefile and the Xcode project are still shipped with this release, they will be removed in the near future. All distributors and developers are encouraged to migrate to the CMake build.
- Build scripts for most platforms no longer require bash, using the standard sh instead.
- The `hostname` command is no longer required for fish to operate.

--

# fish 2.7.1 (released December 23, 2017)

This release of fish fixes an issue where iTerm 2 on macOS would display a warning about paste bracketing being left on when starting a new fish session (#4521).

If you are upgrading from version 2.6.0 or before, please also review the release notes for 2.7.0 and 2.7b1 (included below).

--

# fish 2.7.0 (released November 23, 2017)

There are no major changes between 2.7b1 and 2.7.0. If you are upgrading from version 2.6.0 or before, please also review the release notes for 2.7b1 (included below).

Xcode builds and macOS packages could not be produced with 2.7b1, but this is fixed in 2.7.0.

--

# fish 2.7b1 (released October 31, 2017)

## Notable improvements
- A new `cdh` (change directory using recent history) command provides a more friendly alternative to prevd/nextd and pushd/popd (#2847).
- A new `argparse` command is available to allow fish script to parse arguments with the same behavior as builtin commands. This also includes the `fish_opt` helper command. (#4190).
- Invalid array indexes are now silently ignored (#826, #4127).
- Improvements to the debugging facility, including a prompt specific to the debugger (`fish_breakpoint_prompt`) and a `status is-breakpoint` subcommand (#1310).
- `string` supports new `lower` and `upper` subcommands, for altering the case of strings (#4080). The case changing is not locale-aware yet.- `string escape` has a new `--style=xxx` flag where `xxx` can be `script`, `var`, or `url` (#4150), and can be reversed with `string unescape` (#3543).
- History can now be split into sessions with the `fish_history` variable, or not saved to disk at all (#102).
- Read history is now controlled by the `fish_history` variable rather than the `--mode-name` flag (#1504).
- `command` now supports an `--all` flag to report all directories with the command. `which` is no longer a runtime dependency (#2778).
- fish can run commands before starting an interactive session using the new `--init-command`/`-C` options (#4164).
- `set` has a new `--show` option to show lots of information about variables (#4265).

## Other significant changes
- The `COLUMNS` and `LINES` environment variables are now correctly set the first time `fish_prompt` is run (#4141).
- `complete`'s `--no-files` option works as intended (#112).
- `echo -h` now correctly echoes `-h` in line with other shells (#4120).
- The `export` compatibility function now returns zero on success, rather than always returning 1 (#4435).
- Stop converting empty elements in MANPATH to "." (#4158). The behavior being changed was introduced in fish 2.6.0.
- `count -h` and `count --help` now return 1 rather than produce command help output (#4189).
- An attempt to `read` which stops because too much data is available still defines the variables given as parameters (#4180).
- A regression in fish 2.4.0 which prevented `pushd +1` from working has been fixed (#4091).
- A regression in fish 2.6.0 where multiple `read` commands in non-interactive scripts were broken has been fixed (#4206).
- A regression in fish 2.6.0 involving universal variables with side-effects at startup such as `set -U fish_escape_delay_ms 10` has been fixed (#4196).
- Added completions for:
  - `as` (#4130)
  - `cdh` (#2847)
  - `dhcpd` (#4115)
  - `ezjail-admin` (#4324)
  - Fabric's `fab` (#4153)
  - `grub-file` (#4119)
  - `grub-install` (#4119)
  - `jest` (#4142)
  - `kdeconnect-cli`
  - `magneto` (#4043, #4108)
  - `mdadm` (#4198)
  - `passwd` (#4209)
  - `pip` and `pipenv` (#4448)
  - `s3cmd` (#4332)
  - `sbt` (#4347)
  - `snap` (#4215)
  - Sublime Text 3's `subl` (#4277)
- Lots of improvements to completions.
- Updated Chinese and French translations.

- Improved completions for:
  - `apt`
  - `cd` (#4061)
  - `composer` (#4295)
  - `eopkg`
  - `flatpak` (#4456)
  - `git` (#4117, #4147, #4329, #4368)
  - `gphoto2`
  - `killall` (#4052)
  - `ln`
  - `npm` (#4241)
  - `ssh` (#4377)
  - `tail`
  - `xdg-mime` (#4333)
  - `zypper` (#4325)
---

# fish 2.6.0 (released June 3, 2017)

Since the beta release of fish 2.6b1, fish version 2.6.0 contains a number of minor fixes, new completions for `magneto` (#4043), and improvements to the documentation.

## Known issues

- Apple macOS Sierra 10.12.5 introduced a problem with launching web browsers from other programs using AppleScript. This affects the fish Web configuration (`fish_config`); users on these platforms will need to manually open the address displayed in the terminal, such as by copying and pasting it into a browser. This problem will be fixed with macOS 10.12.6.

If you are upgrading from version 2.5.0 or before, please also review the release notes for 2.6b1 (included below).

---

# fish 2.6b1 (released May 14, 2017)

## Notable fixes and improvements

- Jobs running in the background can now be removed from the list of jobs with the new `disown` builtin, which behaves like the same command in other shells (#2810).
- Command substitutions now have access to the terminal, like in other shells. This allows tools like `fzf` to work properly (#1362, #3922).
- In cases where the operating system does not report the size of the terminal, the `COLUMNS` and `LINES` environment variables are used; if they are unset, a default of 80x24 is assumed.
- New French (#3772 & #3788) and improved German (#3834) translations.
- fish no longer depends on the `which` external command.

## Other significant changes

- Performance improvements in launching processes, including major reductions in signal blocking. Although this has been heavily tested, it may cause problems in some circumstances; set the `FISH_NO_SIGNAL_BLOCK` variable to 0 in your fish configuration file to return to the old behaviour (#2007).
- Performance improvements in prompts and functions that set lots of colours (#3793).
- The Delete key no longer deletes backwards (a regression in 2.5.0).
- `functions` supports a new `--details` option, which identifies where the function was loaded from (#3295), and a `--details --verbose` option which includes the function description (#597).
- `read` will read up to 10 MiB by default, leaving the target variable empty and exiting with status 122 if the line is too long. You can set a different limit with the `FISH_READ_BYTE_LIMIT` variable.
- `read` supports a new `--silent` option to hide the characters typed (#838), for when reading sensitive data from the terminal. `read` also now accepts simple strings for the prompt (rather than scripts) with the new `-P` and `--prompt-str` options (#802).
- `export` and `setenv` now understand colon-separated `PATH`, `CDPATH` and `MANPATH` variables.
- `setenv` is no longer a simple alias for `set -gx` and will complain, just like the csh version, if given more than one value (#4103).
- `bind` supports a new `--list-modes` option (#3872).
- `bg` will check all of its arguments before backgrounding any jobs; any invalid arguments will cause a failure, but non-existent (eg recently exited) jobs are ignored (#3909).
- `funced` warns if the function being edited has not been modified (#3961).
- `printf` correctly outputs "long long" integers (#3352).
- `status` supports a new `current-function` subcommand to print the current function name (#1743).
- `string` supports a new `repeat` subcommand (#3864). `string match` supports a new `--entire` option to emit the entire line matched by a pattern (#3957). `string replace` supports a new `--filter` option to only emit lines which underwent a replacement (#3348).
- `test` supports the `-k` option to test for sticky bits (#733).
- `umask` understands symbolic modes (#738).
- Empty components in the `CDPATH`, `MANPATH` and `PATH` variables are now converted to "." (#2106, #3914).
- New versions of ncurses (6.0 and up) wipe terminal scrollback buffers with certain commands; the `C-l` binding tries to avoid this (#2855).
- Some systems' `su` implementations do not set the `USER` environment variable; it is now reset for root users (#3916).
- Under terminals which support it, bracketed paste is enabled, escaping problematic characters for security and convience (#3871). Inside single quotes (`'`), single quotes and backslashes in pasted text are escaped (#967). The `fish_clipboard_paste` function (bound to `C-v` by default) is still the recommended pasting method where possible as it includes this functionality and more.
- Processes in pipelines are no longer signalled as soon as one command in the pipeline has completed (#1926). This behaviour matches other shells mre closely.
- All functions requiring Python work with whichever version of Python is installed (#3970). Python 3 is preferred, but Python 2.6 remains the minimum version required.
- The color of the cancellation character can be controlled by the `fish_color_cancel` variable (#3963).
- Added completions for:
 - `caddy` (#4008)
 - `castnow` (#3744)
 - `climate` (#3760)
 - `flatpak`
 - `gradle` (#3859)
 - `gsettings` (#4001)
 - `helm` (#3829)
 - `i3-msg` (#3787)
 - `ipset` (#3924)
 - `jq` (#3804)
 - `light` (#3752)
 - `minikube` (#3778)
 - `mocha` (#3828)
 - `mkdosfs` (#4017)
 - `pv` (#3773)
 - `setsid` (#3791)
 - `terraform` (#3960)
 - `usermod` (#3775)
 - `xinput`
 - `yarn` (#3816)
- Improved completions for `adb` (#3853), `apt` (#3771), `bzr` (#3769), `dconf`, `git` (including #3743), `grep` (#3789), `go` (#3789), `help` (#3789), `hg` (#3975), `htop` (#3789), `killall` (#3996), `lua`, `man` (#3762), `mount` (#3764 & #3841), `obnam` (#3924), `perl` (#3856), `portmaster` (#3950), `python` (#3840), `ssh` (#3781), `scp` (#3781), `systemctl` (#3757) and `udisks` (#3764).

---

# fish 2.5.0 (released February 3, 2017)

There are no major changes between 2.5b1 and 2.5.0. If you are upgrading from version 2.4.0 or before, please also review the release notes for 2.5b1 (included below).

## Notable fixes and improvements

- The Home, End, Insert, Delete, Page Up and Page Down keys work in Vi-style key bindings (#3731).

---

# fish 2.5b1 (released January 14, 2017)

## Platform Changes

Starting with version 2.5, fish requires a more up-to-date version of C++, specifically C++11 (from 2011). This affects some older platforms:

### Linux

For users building from source, GCC's g++ 4.8 or later, or LLVM's clang 3.3 or later, are known to work. Older platforms may require a newer compiler installed.

Unfortunately, because of the complexity of the toolchain, binary packages are no longer published by the fish-shell developers for the following platforms:

 - Red Hat Enterprise Linux and CentOS 5 & 6 for 64-bit builds
 - Ubuntu 12.04 (EoLTS April 2017)
 - Debian 7 (EoLTS May 2018)

Installing newer version of fish on these systems will require building from source.

### OS X SnowLeopard

Starting with version 2.5, fish requires a C++11 standard library on OS X 10.6 ("SnowLeopard"). If this library is not installed, you will see this error: `dyld: Library not loaded: /usr/lib/libc++.1.dylib`

MacPorts is the easiest way to obtain this library. After installing the SnowLeopard MacPorts release from the install page, run:

```
sudo port -v install libcxx
```

Now fish should launch successfully. (Please open an issue if it does not.)

This is only necessary on 10.6. OS X 10.7 and later include the required library by default.

## Other significant changes

- Attempting to exit with running processes in the background produces a warning, then signals them to terminate if a second attempt to exit is made. This brings the behaviour for running background processes into line with stopped processes. (#3497)
- `random` can now have start, stop and step values specified, or the new `choice` subcommand can be used to pick an argument from a list (#3619).
- A new key bindings preset, `fish_hybrid_key_bindings`, including all the Emacs-style and Vi-style bindings, which behaves like `fish_vi_key_bindings` in fish 2.3.0 (#3556).
- `function` now returns an error when called with invalid options, rather than defining the function anyway (#3574). This was a regression present in fish 2.3 and 2.4.0.
- fish no longer prints a warning when it identifies a running instance of an old version (2.1.0 and earlier). Changes to universal variables may not propagate between these old versions and 2.5b1.
- Improved compatiblity with Android (#3585), MSYS/mingw (#2360), and Solaris (#3456, #3340).
- Like other shells, the `test` builting now returns an error for numeric operations on invalid integers (#3346, #3581).
- `complete` no longer recognises `--authoritative` and `--unauthoritative` options, and they are marked as obsolete.
- `status` accepts subcommands, and should be used like `status is-interactive`. The old options continue to be supported for the foreseeable future (#3526), although only one subcommand or option can be specified at a time.
- Selection mode (used with "begin-selection") no longer selects a character the cursor does not move over (#3684).
- List indexes are handled better, and a bit more liberally in some cases (`echo $PATH[1 .. 3]` is now valid) (#3579).
- The `fish_mode_prompt` function is now simply a stub around `fish_default_mode_prompt`, which allows the mode prompt to be included more easily in customised prompt functions (#3641).

## Notable fixes and improvements
- `alias`, run without options or arguments, lists all defined aliases, and aliases now include a description in the function signature that identifies them.
- `complete` accepts empty strings as descriptions (#3557).
- `command` accepts `-q`/`--quiet` in combination with `--search` (#3591), providing a simple way of checking whether a command exists in scripts.
- Abbreviations can now be renamed with `abbr --rename OLD_KEY NEW_KEY` (#3610).
- The command synopses printed by `--help` options work better with copying and pasting (#2673).
- `help` launches the browser specified by the `$fish_help_browser variable` if it is set (#3131).
- History merging could lose items under certain circumstances and is now fixed (#3496).
- The `$status` variable is now set to 123 when a syntactically invalid command is entered (#3616).
- Exiting fish now signals all background processes to terminate, not just stopped jobs (#3497).
- A new `prompt_hostname` function which prints a hostname suitable for use in prompts (#3482).
- The `__fish_man_page` function (bound to Alt-h by default) now tries to recognize subcommands (e.g. `git add` will now open the "git-add" man page) (#3678).
- A new function `edit_command_buffer` (bound to Alt-e & Alt-v by default) to edit the command buffer in an external editor (#1215, #3627).
- `set_color` now supports italics (`--italics`), dim (`--dim`) and reverse (`--reverse`) modes (#3650).
- Filesystems with very slow locking (eg incorrectly-configured NFS) will no longer slow fish down (#685).
- Improved completions for `apt` (#3695), `fusermount` (#3642), `make` (#3628), `netctl-auto` (#3378), `nmcli` (#3648), `pygmentize` (#3378), and `tar` (#3719).
- Added completions for:
 - `VBoxHeadless` (#3378)
 - `VBoxSDL` (#3378)
 - `base64` (#3378)
 - `caffeinate` (#3524)
 - `dconf` (#3638)
 - `dig` (#3495)
 - `dpkg-reconfigure` (#3521 & #3522)
 - `feh` (#3378)
 - `launchctl` (#3682)
 - `lxc` (#3554 & #3564),
 - `mddiagnose` (#3524)
 - `mdfind` (#3524)
 - `mdimport`  (#3524)
 - `mdls` (#3524)
 - `mdutil` (#3524)
 - `mkvextract` (#3492)
 - `nvram` (#3524)
 - `objdump` (#3378)
 - `sysbench` (#3491)
 - `tmutil` (#3524)

---

# fish 2.4.0 (released November 8, 2016)

There are no major changes between 2.4b1 and 2.4.0.

## Notable fixes and improvements
- The documentation is now generated properly and with the correct version identifier.
- Automatic cursor changes are now only enabled on the subset of XTerm versions known to support them, resolving a problem where older versions printed garbage to the terminal before and after every prompt (#3499).
- Improved the title set in Apple Terminal.app.
- Added completions for `defaults` and improved completions for `diskutil` (#3478).

---

# fish 2.4b1 (released October 18, 2016)

## Significant changes
- The clipboard integration has been revamped with explicit bindings. The killring commands no longer copy from, or paste to, the X11 clipboard - use the new copy (`C-x`) and paste (`C-v`) bindings instead. The clipboard is now available on OS X as well as systems using X11 (e.g. Linux). (#3061)
- `history` uses subcommands (`history delete`) rather than options (`history --delete`) for its actions (#3367). You can no longer specify multiple actions via flags (e.g., `history --delete --save something`).
- New `history` options have been added, including `--max=n` to limit the number of history entries, `--show-time` option to show timestamps (#3175, #3244), and `--null` to null terminate history entries in the search output.
- `history search` is now case-insensitive by default (which also affects `history delete`) (#3236).
- `history delete` now correctly handles multiline commands (#31).
- Vi-style bindings no longer include all of the default emacs-style bindings; instead, they share some definitions (#3068).
- If there is no locale set in the environment, various known system configuration files will be checked for a default. If no locale can be found, `en_US-UTF.8` will be used (#277).
- A number followed by a caret (e.g. `5^`) is no longer treated as a redirection (#1873).
- The `$version` special variable can be overwritten, so that it can be used for other purposes if required.

## Notable fixes and improvements
- The `fish_realpath` builtin has been renamed to `realpath` and made compatible with GNU `realpath` when run without arguments (#3400). It is used only for systems without a `realpath` or `grealpath` utility (#3374).
- Improved color handling on terminals/consoles with 8-16 colors, particularly the use of bright named color (#3176, #3260).
- `fish_indent` can now read from files given as arguments, rather than just standard input (#3037).
- Fuzzy tab completions behave in a less surprising manner (#3090, #3211).
- `jobs` should only print its header line once (#3127).
- Wildcards in redirections are highlighted appropriately (#2789).
- Suggestions will be offered more often, like after removing characters (#3069).
- `history --merge` now correctly interleaves items in chronological order (#2312).
- Options for `fish_indent` have been aligned with the other binaries - in particular, `-d` now means `--debug`. The `--dump` option has been renamed to `--dump-parse-tree` (#3191).
- The display of bindings in the Web-based configuration has been greatly improved (#3325), as has the rendering of prompts (#2924).
- fish should no longer hang using 100% CPU in the C locale (#3214).
- A bug in FreeBSD 11 & 12, Dragonfly BSD & illumos prevented fish from working correctly on these platforms under UTF-8 locales; fish now avoids the buggy behaviour (#3050).
- Prompts which show git repository information (via `__fish_git_prompt`) are faster in large repositories (#3294) and slow filesystems (#3083).
- fish 2.3.0 reintroduced a problem where the greeting was printed even when using `read`; this has been corrected again (#3261).
- Vi mode changes the cursor depending on the current mode (#3215).
- Command lines with escaped space characters at the end tab-complete correctly (#2447).
- Added completions for:
  - `arcanist` (#3256)
  - `connmanctl` (#3419)
  - `figlet` (#3378)
  - `mdbook` (#3378)
  -  `ninja` (#3415)
  -  `p4`, the Perforce client (#3314)
  -  `pygmentize` (#3378)
  -  `ranger` (#3378)
- Improved completions for `aura` (#3297), `abbr` (#3267), `brew` (#3309), `chown` (#3380, #3383),`cygport` (#3392), `git` (#3274, #3226, #3225, #3094, #3087, #3035, #3021, #2982, #3230), `kill` & `pkill` (#3200), `screen` (#3271), `wget` (#3470), and `xz` (#3378).
- Distributors, packagers and developers will notice that the build process produces more succinct output by default; use `make V=1` to get verbose output (#3248).
- Improved compatibility with minor platforms including musl (#2988), Cygwin (#2993), Android (#3441, #3442), Haiku (#3322) and Solaris .

---

# fish 2.3.1 (released July 3, 2016)

This is a functionality and bugfix release. This release does not contain all the changes to fish since the last release, but fixes a number of issues directly affecting users at present and includes a small number of new features.

## Significant changes
- A new `fish_key_reader` binary for decoding interactive keypresses (#2991).
- `fish_mode_prompt` has been updated to reflect the changes in the way the Vi input mode is set up (#3067), making this more reliable.
- `fish_config` can now properly be launched from the OS X app bundle (#3140).

## Notable fixes and improvements

- Extra lines were sometimes inserted into the output under Windows (Cygwin and Microsoft Windows Subsystem for Linux) due to TTY timestamps not being updated (#2859).
- The `string` builtin's `match` mode now handles the combination of `-rnv` (match, invert and count) correctly (#3098).
- Improvements to TTY special character handling (#3064), locale handling (#3124) and terminal environment variable handling (#3060).
- Work towards handling the terminal modes for external commands launched from initialisation files (#2980).
- Ease the upgrade path from fish 2.2.0 and before by warning users to restart fish if the `string` builtin is not available (#3057).
- `type -a` now syntax-colorizes function source output.
- Added completions for `alsamixer`, `godoc`, `gofmt`, `goimports`, `gorename`, `lscpu`, `mkdir`, `modinfo`, `netctl-auto`, `poweroff`, `termite`, `udisksctl` and `xz` (#3123).
- Improved completions for `apt` (#3097), `aura` (#3102),`git` (#3114), `npm` (#3158), `string` and `suspend` (#3154).

---

# fish 2.3.0 (released May 20, 2016)

There are no significant changes between 2.3.0 and 2.3b2.

## Other notable fixes and improvements

- `abbr` now allows non-letter keys (#2996).
- Define a few extra colours on first start (#2987).
- Multiple documentation updates.
- Added completions for rmmod (#3007).
- Improved completions for git (#2998).

## Known issues

- Interactive commands started from fish configuration files or from the `-c` option may, under certain circumstances, be started with incorrect terminal modes and fail to behave as expected. A fix is planned but requires further testing (#2619).

---

# fish 2.3b2 (released May 5, 2016)

## Significant changes

- A new `fish_realpath` builtin and associated function to allow the use of `realpath` even on those platforms that don't ship an appropriate command (#2932).
- Alt-# toggles the current command line between commented and uncommented states, making it easy to save a command in history without executing it.
- The `fish_vi_mode` function is now deprecated in favour of `fish_vi_key_bindings`.

## Other notable fixes and improvements

- Fix the build on Cygwin (#2952) and RedHat Enterprise Linux/CentOS 5 (#2955).
- Avoid confusing the terminal line driver with non-printing characters in `fish_title` (#2453).
- Improved completions for busctl, git (#2585, #2879, #2984), and netctl.

---

# fish 2.3b1 (released April 19, 2016)

## Significant Changes

- A new `string` builtin to handle... strings! This builtin will measure, split, search and replace text strings, including using regular expressions. It can also be used to turn lists into plain strings using `join`. `string` can be used in place of `sed`, `grep`, `tr`, `cut`, and `awk` in many situations. (#2296)
- Allow using escape as the Meta modifier key, by waiting after seeing an escape character wait up to 300ms for an additional character. This is consistent with readline (e.g. bash) and can be configured via the `fish_escape_delay_ms variable`. This allows using escape as the Meta modifier. (#1356)
- Add new directories for vendor functions and configuration snippets (#2500)
- A new `fish_realpath` builtin and associated `realpath` function should allow scripts to resolve path names via `realpath` regardless of whether there is an external command of that name; albeit with some limitations. See the associated documentation.

## Backward-incompatible changes

- Unmatched globs will now cause an error, except when used with `for`, `set` or `count` (#2719)
- `and` and `or` will now bind to the closest `if` or `while`, allowing compound conditions without `begin` and `end` (#1428)
- `set -ql` now searches up to function scope for variables (#2502)
- `status -f` will now behave the same when run as the main script or using `source` (#2643)
- `source` no longer puts the file name in `$argv` if no arguments are given (#139)
- History files are stored under the `XDG_DATA_HOME` hierarchy (by default, in `~/.local/share`), and existing history will be moved on first use (#744)

## Other notable fixes and improvements

- Fish no longer silences errors in config.fish (#2702)
- Directory autosuggestions will now descend as far as possible if there is only one child directory (#2531)
- Add support for bright colors (#1464)
- Allow Ctrl-J (\cj) to be bound separately from Ctrl-M (\cm) (#217)
- psub now has a "-s"/"&#x2013;suffix" option to name the temporary file with that suffix
- Enable 24-bit colors on select terminals (#2495)
- Support for SVN status in the prompt (#2582)
- Mercurial and SVN support have been added to the Classic + Git (now Classic + VCS) prompt (via the new \__fish_vcs_prompt function) (#2592)
- export now handles variables with a "=" in the value (#2403)
- New completions for:
    -   alsactl
    -   Archlinux's asp, makepkg
    -   Atom's apm (#2390)
    -   entr - the "Event Notify Test Runner" (#2265)
    -   Fedora's dnf (#2638)
    -   OSX diskutil (#2738)
    -   pkgng (#2395)
    -   pulseaudio's pacmd and pactl
    -   rust's rustc and cargo (#2409)
    -   sysctl (#2214)
    -   systemd's machinectl (#2158), busctl (#2144), systemd-nspawn, systemd-analyze, localectl, timedatectl
    -   and more
- Fish no longer has a function called sgrep, freeing it for user customization (#2245)
- A rewrite of the completions for cd, fixing a few bugs (#2299, #2300, #562)
- Linux VTs now run in a simplified mode to avoid issues (#2311)
- The vi-bindings now inherit from the emacs bindings
- Fish will also execute `fish_user_key_bindings` when in vi-mode
- `funced` will now also check $VISUAL (#2268)
- A new `suspend` function (#2269)
- Subcommand completion now works better with split /usr (#2141)
- The command-not-found-handler can now be overridden by defining a function called `__fish_command_not_found_handler` in config.fish (#2332)
- A few fixes to the Sorin theme
- PWD shortening in the prompt can now be configured via the `fish_prompt_pwd_dir_length` variable, set to the length per path component (#2473)
- fish no longer requires `/etc/fish/config.fish` to correctly start, and now ships a skeleton file that only contains some documentation (#2799)

---

# fish 2.2.0 (released July 12, 2015)

### Significant changes ###

 * Abbreviations: the new `abbr` command allows for interactively-expanded abbreviations, allowing quick access to frequently-used commands (#731).
 * Vi mode: run `fish_vi_mode` to switch fish into the key bindings and prompt familiar to users of the Vi editor (#65).
 * New inline and interactive pager, which will be familiar to users of zsh (#291).
 * Underlying architectural changes: the `fishd` universal variable server has been removed as it was a source of many bugs and security problems. Notably, old fish sessions will not be able to communicate universal variable changes with new fish sessions. For best results, restart all running instances of `fish`.
 * The web-based configuration tool has been redesigned, featuring a prompt theme chooser and other improvements.
 * New German, Brazilian Portuguese, and Chinese translations.

### Backward-incompatible changes ###

These are kept to a minimum, but either change undocumented features or are too hard to use in their existing forms. These changes may break existing scripts.

 * `commandline` no longer interprets functions "in reverse", instead behaving as expected (#1567).
 * The previously-undocumented `CMD_DURATION` variable is now set for all commands and contains the execution time of the last command in milliseconds (#1585). It is no longer exported to other commands (#1896).
 * `if` / `else` conditional statements now return values consistent with the Single Unix Specification, like other shells (#1443).
 * A new "top-level" local scope has been added, allowing local variables declared on the commandline to be visible to subsequent commands. (#1908)

### Other notable fixes and improvements ###

 * New documentation design (#1662), which requires a Doxygen version 1.8.7 or newer to build.
 * Fish now defines a default directory for other packages to provide completions. By default this is `/usr/share/fish/vendor-completions.d`; on systems with `pkgconfig` installed this path is discoverable with `pkg-config --variable completionsdir fish`.
 * A new parser removes many bugs; all existing syntax should keep working.
 * New `fish_preexec` and `fish_postexec` events are fired before and after job execution respectively (#1549).
 * Unmatched wildcards no longer prevent a job from running. Wildcards used interactively will still print an error, but the job will proceed and the wildcard will expand to zero arguments (#1482).
 * The `.` command is deprecated and the `source` command is preferred (#310).
 * `bind` supports "bind modes", which allows bindings to be set for a particular named mode, to support the implementation of Vi mode.
 * A new `export` alias, which behaves like other shells (#1833).
 * `command` has a new `--search` option to print the name of the disk file that would be executed, like other shells' `command -v` (#1540).
 * `commandline` has a new `--paging-mode` option to support the new pager.
 * `complete` has a new `--wraps` option, which allows a command to (recursively) inherit the completions of a wrapped command (#393), and `complete -e` now correctly erases completions (#380).
 * Completions are now generated from manual pages by default on the first run of fish (#997).
 * `fish_indent` can now produce colorized (`--ansi`) and HTML (`--html`) output (#1827).
 * `functions --erase` now prevents autoloaded functions from being reloaded in the current session.
 * `history` has a new `--merge` option, to incorporate history from other sessions into the current session (#825).
 * `jobs` returns 1 if there are no active jobs (#1484).
 * `read` has several new options:
  * `--array` to break input into an array (#1540)
  * `--null` to break lines on NUL characters rather than newlines (#1694)
  * `--nchars` to read a specific number of characters (#1616)
  * `--right-prompt` to display a right-hand-side prompt during interactive read (#1698).
 * `type` has a new `-q` option to suppress output (#1540 and, like other shells, `type -a` now prints all matches for a command (#261).
 * Pressing F1 now shows the manual page for the current command (#1063).
 * `fish_title` functions have access to the arguments of the currently running argument as `$argv[1]` (#1542).
 * The OS command-not-found handler is used on Arch Linux (#1925), nixOS (#1852), openSUSE and Fedora (#1280).
 * `Alt`+`.` searches backwards in the token history, mapping to the same behavior as inserting the last argument of the previous command, like other shells (#89).
 * The `SHLVL` environment variable is incremented correctly (#1634 & #1693).
 * Added completions for `adb` (#1165 & #1211), `apt` (#2018), `aura` (#1292), `composer` (#1607), `cygport` (#1841), `dropbox` (#1533), `elixir` (#1167), `fossil`, `heroku` (#1790), `iex` (#1167), `kitchen` (#2000), `nix` (#1167), `node`/`npm` (#1566), `opam` (#1615), `setfacl` (#1752), `tmuxinator` (#1863), and `yast2` (#1739).
 * Improved completions for `brew` (#1090 & #1810), `bundler` (#1779), `cd` (#1135), `emerge` (#1840),`git` (#1680, #1834 & #1951), `man` (#960), `modprobe` (#1124), `pacman` (#1292), `rpm` (#1236), `rsync` (#1872), `scp` (#1145), `ssh` (#1234), `sshfs` (#1268), `systemctl` (#1462, #1950 & #1972), `tmux` (#1853), `vagrant` (#1748), `yum` (#1269), and `zypper` (#1787).

---

# fish 2.1.2  (released Feb 24, 2015)

fish 2.1.2 contains a workaround for a filesystem bug in Mac OS X Yosemite. #1859

Specifically, after installing fish 2.1.1 and then rebooting, "Verify Disk" in Disk Utility will report "Invalid number of hard links." We don't have any reports of data loss or other adverse consequences. fish 2.1.2 avoids triggering the bug, but does not repair an already affected filesystem. To repair the filesystem, you can boot into Recovery Mode and use Repair Disk from Disk Utility. Linux and versions of OS X prior to Yosemite are believed to be unaffected.

There are no other changes in this release.

---

# fish 2.1.1 (released September 26, 2014)

__Important:__ if you are upgrading, stop all running instances of `fishd` as soon as possible after installing this release; it will be restarted automatically. On most systems, there will be no further action required. Note that some environments (where `XDG_RUNTIME_DIR` is set), such as Fedora 20, will require a restart of all running fish processes before universal variables work as intended.

Distributors are highly encouraged to call `killall fishd`, `pkill fishd` or similar in installation scripts, or to warn their users to do so.

### Security fixes
 * The fish_config web interface now uses an authentication token to protect requests and only responds to requests from the local machine with this token, preventing a remote code execution attack. (closing CVE-2014-2914). #1438
 * `psub` and `funced` are no longer vulnerable to attacks which allow local privilege escalation and data tampering (closing CVE-2014-2906 and CVE-2014-3856). #1437
 * `fishd` uses a secure path for its socket, preventing a local privilege escalation attack (closing CVE-2014-2905). #1436
 * `__fish_print_packages` is no longer vulnerable to attacks which would allow local privilege escalation and data tampering (closing CVE-2014-3219). #1440

### Other fixes
 * `fishd` now ignores SIGPIPE, fixing crashes using tools like GNU Parallel and which occurred more often as a result of the other `fishd` changes. #1084 & #1690

---

# fish 2.1.0

Significant Changes
-------------------

* **Tab completions will fuzzy-match files.** #568

  When tab-completing a file, fish will first attempt prefix matches (`foo` matches `foobar`), then substring matches (`ooba` matches `foobar`), and lastly subsequence matches (`fbr` matches `foobar`). For example, in a directory with files foo1.txt, foo2.txt, foo3.txt…, you can type only the numeric part and hit tab to fill in the rest.

  This feature is implemented for files and executables. It is not yet implemented for options (like `--foobar`), and not yet implemented across path components (like `/u/l/b` to match `/usr/local/bin`).

* **Redirections now work better across pipelines.** #110, #877

  In particular, you can pipe stderr and stdout together, for example, with `cmd ^&1 | tee log.txt`, or the more familiar `cmd 2>&1 | tee log.txt`.

* **A single `%` now expands to the last job backgrounded.** #1008

  Previously, a single `%` would pid-expand to either all backgrounded jobs, or all jobs owned by your user. Now it expands to the last job backgrounded. If no job is in the background, it will fail to expand. In particular, `fg %` can be used to put the most recent background job in the foreground.

Other Notable Fixes
-------------------

* alt-U and alt+C now uppercase and capitalize words, respectively. #995

* VTE based terminals should now know the working directory. #906

* The autotools build now works on Mavericks. #968

* The end-of-line binding (ctrl+E) now accepts autosuggestions. #932

* Directories in `/etc/paths` (used on OS X) are now prepended instead of appended, similar to other shells. #927

* Option-right-arrow (used for partial autosuggestion completion) now works on iTerm2. #920

* Tab completions now work properly within nested subcommands. #913

* `printf` supports \e, the escape character. #910

* `fish_config history` no longer shows duplicate items. #900

* `$fish_user_paths` is now prepended to $PATH instead of appended. #888

* Jobs complete when all processes complete. #876


  For example, in previous versions of fish, `sleep 10 | echo Done` returns control immediately, because echo does not read from stdin. Now it does not complete until sleep exits (presumably after 10 seconds).

* Better error reporting for square brackets. #875

* fish no longer tries to add `/bin` to `$PATH` unless PATH is totally empty. #852

* History token substitution (alt-up) now works correctly inside subshells. #833

* Flow control is now disabled, freeing up ctrl-S and ctrl-Q for other uses. #814

* sh-style variable setting like `foo=bar` now produces better error messages. #809

* Commands with wildcards no longer produce autosuggestions. #785

* funced no longer freaks out when supplied with no arguments. #780

* fish.app now works correctly in a directory containing spaces. #774

* Tab completion cycling no longer occasionally fails to repaint. #765

* Comments now work in eval'd strings. #684

* History search (up-arrow) now shows the item matching the autosuggestion, if that autosuggestion was truncated. #650

* Ctrl-T now transposes characters, as in other shells. #128

---

# fish 2.0.0

Significant Changes
-------------------

* **Command substitutions now modify `$status` #547.**
  Previously the exit status of command substitutions (like `(pwd)`) was ignored; however now it modifies $status. Furthermore, the `set` command now only sets $status on failure; it is untouched on success. This allows for the following pattern:

  ```sh
  if set python_path (which python)
     ...
  end
  ```
  Because set does not modify $status on success, the if branch effectively tests whether `which` succeeded, and if so, whether the `set` also succeeded.
* **Improvements to $PATH handling.**
    * There is a new variable, `$fish_user_paths`, which can be set universally, and whose contents are appended to $PATH #527
    * /etc/paths and /etc/paths.d are now respected on OS X
    * fish no longer modifies $PATH to find its own binaries
* **Long lines no longer use ellipsis for line breaks**, and copy and paste
  should no longer include a newline even if the line was broken #300
* **New syntax for index ranges** (sometimes known as "slices") #212
* **fish now supports an `else if` statement** #134
* **Process and pid completion now works on OS X** #129
* **fish is now relocatable**, and no longer depends on compiled-in paths #125
* **fish now supports a right prompt (RPROMPT)** through the fish_right_prompt function #80
* **fish now uses posix_spawn instead of fork when possible**, which is much faster on BSD and OS X #11

Other Notable Fixes
-------------------

* Updated VCS completions (darcs, cvs, svn, etc.)
* Avoid calling getcwd on the main thread, as it can hang #696
* Control-D (forward delete) no longer stops at a period #667
* Completions for many new commands
* fish now respects rxvt's unique keybindings #657
* xsel is no longer built as part of fish. It will still be invoked if installed separately #633
* __fish_filter_mime no longer spews #628
* The --no-execute option to fish no longer falls over when reaching the end of a block #624
* fish_config knows how to find fish even if it's not in the $PATH #621
* A leading space now prevents writing to history, as is done in bash and zsh #615
* Hitting enter after a backslash only goes to a new line if it is followed by whitespace or the end of the line #613
* printf is now a builtin #611
* Event handlers should no longer fire if signals are blocked #608
* set_color is now a builtin #578
* man page completions are now located in a new generated_completions directory, instead of your completions directory #576
* tab now clears autosuggestions #561
* tab completion from within a pair of quotes now attempts to "appropriate" the closing quote #552
* $EDITOR can now be a list: for example, `set EDITOR gvim -f`) #541
* `case` bodies are now indented #530
* The profile switch `-p` no longer crashes #517
* You can now control-C out of `read` #516
* `umask` is now functional on OS X #515
* Avoid calling getpwnam on the main thread, as it can hang #512
* Alt-F or Alt-right-arrow (Option-F or option-right-arrow) now accepts one word of an autosuggestion #435
* Setting fish as your login shell no longer kills OpenSUSE #367
* Backslashes now join lines, instead of creating multiple commands #347
* echo now implements the -e flag to interpret escapes #337
* When the last token in the user's input contains capital letters, use its case in preference to that of the autosuggestion #335
* Descriptions now have their own muted color #279
* Wildcards beginning with a . (for example, `ls .*`) no longer match . and .. #270
* Recursive wildcards now handle symlink loops #268
* You can now delete history items from the fish_config web interface #250
* The OS X build now weak links `wcsdup` and `wcscasecmp` #240
* fish now saves and restores the process group, which prevents certain processes from being erroneously reported as stopped #197
* funced now takes an editor option #187
* Alternating row colors are available in fish pager through `fish_pager_color_secondary` #186
* Universal variable values are now stored based on your MAC address, not your hostname #183
* The caret ^ now only does a stderr redirection if it is the first character of a token, making git users happy #168
* Autosuggestions will no longer cause line wrapping #167
* Better handling of Unicode combining characters #155
* fish SIGHUPs processes more often #138
* fish no longer causes `sudo` to ask for a password every time
* fish behaves better under Midnight Commander #121
* `set -e` no longer crashes #100
* fish now will automatically import history from bash, if there is no fish history #66
* Backslashed-newlines inside quoted strings now behave more intuitively #52
* Tab titles should be shown correctly in iTerm2 #47
* scp remote path completion now sometimes works #42
* The `read` builtin no longer shows autosuggestions #29
* Custom key bindings can now be set via the `fish_user_key_bindings` function #21
* All Python scripts now run correctly under both Python 2 and Python 3 #14
* The "accept autosuggestion" key can now be configured #19
* Autosuggestions will no longer suggest invalid commands #6

---

# fishfish Beta r2

Bug Fixes
---------

* **Implicit cd** is back, for paths that start with one or two dots, a slash, or a tilde.
* **Overrides of default functions should be fixed.** The "internalized scripts" feature is disabled for now.
* **Disabled delayed suspend.** This is a strange job-control feature of BSD systems, including OS X. Disabling it frees up Control Y for other purposes; in particular, for yank, which now works on OS X.
* **fish_indent is fixed.** In particular, the `funced` and `funcsave` functions work again.
* A SIGTERM now ends the whole execution stack again (resolving #13).
* Bumped the __fish_config_interactive version number so the default fish_color_autosuggestion kicks in.
* fish_config better handles combined term256 and classic colors like "555 yellow".

New Features
------------

* **A history builtin**, and associated interactive function that enables deleting history items. Example usage:
      * Print all history items beginning with echo: `history --prefix echo`
      * Print all history items containing foo: `history --contains foo`
      * Interactively delete some items containing foo: `history --delete --contains foo`

Credit to @siteshwar for implementation. Thanks @siteshwar!

---

# fishfish Beta r1

## Scripting
* No changes! All existing fish scripts, config files, completions, etc. from trunk should continue to work.

## New Features
* **Autosuggestions**. Think URL fields in browsers. When you type a command, fish will suggest the rest of the command after the cursor, in a muted gray when possible. You can accept the suggestion with the right arrow key or Ctrl-F. Suggestions come from command history, completions, and some custom code for cd; there's a lot of potential for improvement here. The suggestions are computed on a background pthread, so they never slow down your typing. The autosuggestion feature is incredible. I miss it dearly every time I use anything else.

* **term256 support** where available, specifically modern xterms and OS X Lion. You can specify colors the old way ('set_color cyan') or by specifying RGB hex values ('set_color FF3333'); fish will pick the closest supported color. Some xterms do not advertise term256 support either in the $TERM or terminfo max_colors field, but nevertheless support it. For that reason, fish will default into using it on any xterm (but it can be disabled with an environment variable).

* **Web-based configuration** page. There is a new function 'fish_config'. This spins up a simple Python web server and opens a browser window to it. From this web page, you can set your shell colors and view your functions, variables, and history; all changes apply immediately to all running shells. Eventually all configuration ought to be supported via this mechanism (but in addition to, not instead of, command line mechanisms).

* **Man page completions**. There is a new function 'fish_update_completions'. This function reads all the man1 files from your manpath, removes the roff formatting, parses them to find the commands and options, and outputs fish completions into ~/.config/fish/completions. It won't overwrite existing completion files (except ones that it generated itself).

## Programmatic Changes
* fish is now entirely in C++. I have no particular love for C++, but it provides a ready memory-model to replace halloc. We've made an effort to keep it to a sane and portable subset (no C++11, no boost, no going crazy with templates or smart pointers), but we do use the STL and a little tr1.
* halloc is entirely gone, replaced by normal C++ ownership semantics. If you don't know what halloc is, well, now you have two reasons to be happy.
* All the crufty C data structures are entirely gone. array_list_t, priority_queue_t, hash_table_t, string_buffer_t have been removed and replaced by STL equivalents like std::vector, std::map, and std::wstring. A lot of the string handling now uses std::wstring instead of wchar_t *
* fish now spawns pthreads for tasks like syntax highlighting that require blocking I/O.
* History has been completely rewritten. History files now use an extensible YAML-style syntax. History "merging" (multiple shells writing to the same history file) now works better. There is now a maximum history length of about 250k items (256 * 1024).
* The parser has been "instanced," so you can now create more than one.
* Total #LoC has shrunk slightly even with the new features.

## Performance
* fish now runs syntax highlighting in a background thread, so typing commands is always responsive even on slow filesystems.
* echo, test, and pwd are now builtins, which eliminates many forks.
* The files in share/functions and share/completions now get 'internalized' into C strings that get compiled in with fish. This substantially reduces the number of files touched at startup. A consequence is that you cannot change these functions without recompiling, but often other functions depend on these "standard" functions, so changing them is perhaps not a good idea anyways.

Here are some system call counts for launching and then exiting fish with the default configuration, on OS X. The first column is fish trunk, the next column is with our changes, and the last column is bash for comparison. This data was collected via dtrace.

<table>
<tr> <th> <th> before <th> after <th> bash
<tr> <th> open <td> 9 <td> 4 <td> 5
<tr> <th> fork <td> 28 <td> 14 <td> 0
<tr> <th> stat <td> 131 <td> 85 <td> 11
<tr> <th> lstat <td> 670 <td> 0 <td> 0
<tr> <th> read <td> 332 <td> 80 <td> 4
<tr> <th> write <td> 172 <td> 149 <td> 0
</table>

The large number of forks relative to bash are due to fish's insanely expensive default prompt, which is unchanged in my version. If we switch to a prompt comparable to bash's (lame) default, the forks drop to 16 with trunk, 4 after our changes.

The large reduction in lstat() numbers is due to fish no longer needing to call ttyname() on OS X.

We've got some work to do to be as lean as bash, but we're on the right track.<|MERGE_RESOLUTION|>--- conflicted
+++ resolved
@@ -27,11 +27,8 @@
   - `dropdb`, `createdb`, `pg_restore`, `pg_dump` and `pg_dumpall`
   - `dhclient`
   - `tcpdump`
-<<<<<<< HEAD
+  - `tig`
   - `windscribe`
-=======
-  - `tig`
->>>>>>> 3cf1de1b
 
 ### Deprecations and removed features
 
