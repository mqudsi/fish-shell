--- conflicted
+++ resolved
@@ -17,7 +17,7 @@
 #include <sys/ioctl.h>  // IWYU pragma: keep
 #endif
 
-<<<<<<< HEAD
+#include <algorithm>
 #if HAVE_CURSES_H
 #include <curses.h>
 #elif HAVE_NCURSES_H
@@ -25,15 +25,6 @@
 #elif HAVE_NCURSES_CURSES_H
 #include <ncurses/curses.h>
 #endif
-// #if HAVE_TERM_H
-// #include <term.h>
-// #elif HAVE_NCURSES_TERM_H
-// #include <ncurses/term.h>
-// #endif
-
-=======
-#include <algorithm>
->>>>>>> fde74d48
 #include <memory>
 #include <mutex>
 #include <sstream>
