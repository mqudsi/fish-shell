--- conflicted
+++ resolved
@@ -362,15 +362,6 @@
 
 void parser_t::push_block(block_t *new_current)
 {
-<<<<<<< HEAD
-    const enum block_type_t type = newv->type();
-    newv->src_lineno = parser_t::get_lineno();
-    newv->src_filename = parser_t::current_filename()?intern(parser_t::current_filename()):0;
-    
-    newv->outer = current_block;
-    if (current_block && current_block->skip)
-        newv->mark_as_fake();
-=======
     const enum block_type_t type = new_current->type();
     new_current->src_lineno = parser_t::get_lineno();
     new_current->src_filename = parser_t::current_filename()?intern(parser_t::current_filename()):0;
@@ -378,7 +369,6 @@
     const block_t *old_current = this->current_block();
     if (old_current && old_current->skip)
         new_current->mark_as_fake();
->>>>>>> e3821768
 
     /*
       New blocks should be skipped if the outer block is skipped,
@@ -837,11 +827,7 @@
         proc_pop_interactive();
 }
 
-<<<<<<< HEAD
-void parser_t::stack_trace(block_t *b, wcstring &buff) const
-=======
-void parser_t::stack_trace(size_t block_idx, wcstring &buff)
->>>>>>> e3821768
+void parser_t::stack_trace(size_t block_idx, wcstring &buff) const
 {
     /*
       Check if we should end the recursion
@@ -3043,11 +3029,7 @@
     const wchar_t * const cmd = cmd_str.c_str();
     size_t forbid_count;
     int code;
-<<<<<<< HEAD
-    const block_t *start_current_block = current_block;
-=======
     const block_t *start_current_block = current_block();
->>>>>>> e3821768
 
     /* Record the current chain so we can put it back later */
     scoped_push<io_chain_t> block_io_push(&block_io, io);
