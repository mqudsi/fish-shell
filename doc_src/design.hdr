--- conflicted
+++ resolved
@@ -24,14 +24,8 @@
 The shell language should have a small set of orthogonal features. Any situation where two features are related but not identical, one of them should be removed, and the other should be made powerful and general enough to handle all common use cases of either feature.
 
 Rationale:
-<<<<<<< HEAD
-Related features make the language larger, which makes it harder to learn. It also increases the size of the sourcecode, making the program harder to maintain and update.
-=======
 
-Related features make the language larger, which makes it harder to
-learn. It also increases the size of the source code, making the
-program harder to maintain and update.
->>>>>>> 8643a5e2
+Related features make the language larger, which makes it harder to learn. It also increases the size of the source code, making the program harder to maintain and update.
 
 Examples:
 
@@ -70,52 +64,24 @@
 
 - Fish does not allow you to set the history filename, the number of history entries, different language substyles or any number of other common shell configuration options.
 
-<<<<<<< HEAD
-A special note on the evils of configurability is the long list of very useful features found in some shells, that are not turned on by default. Both zsh and bash support command specific completions, but no such completions are shipped with bash by default, and they are turned off by default in zsh. Other features that zsh support that are disabled by default include tab-completion of strings containing wildcards, a sane completion pager and a history file.
-
-=======
-A special note on the evils of configurability is the long list of
-very useful features found in some shells, that are not turned on by
-default. Both zsh and bash support command-specific completions, but
-no such completions are shipped with bash by default, and they are
-turned off by default in zsh. Other features that zsh supports that are
-disabled by default include tab-completion of strings containing
-wildcards, a sane completion pager and a history file.
->>>>>>> 8643a5e2
+A special note on the evils of configurability is the long list of very useful features found in some shells, that are not turned on by default. Both zsh and bash support command-specific completions, but no such completions are shipped with bash by default, and they are turned off by default in zsh. Other features that zsh supports that are disabled by default include tab-completion of strings containing wildcards, a sane completion pager and a history file.
 
 \section user The law of user focus
 
 When designing a program, one should first think about how to make a intuitive and powerful program. Implementation issues should only be considered once a user interface has been designed.
 
 Rationale:
-<<<<<<< HEAD
-This design rule is different than the others, since it describes how one should go about designing new features, not what the features should be. The problem with focusing on what can be done, and what is easy to do, is that to much of the implementation is exposed. This means that the user must know a great deal about the underlying system to be able to guess how the shell works, it also means that the language will often be rather low-level.
-=======
 
-This design rule is different than the others, since it describes how
-one should go about designing new features, not what the features
-should be. The problem with focusing on what can be done, and what is
-easy to do, is that too much of the implementation is exposed. This
-means that the user must know a great deal about the underlying system
-to be able to guess how the shell works, it also means that the
-language will often be rather low-level.
->>>>>>> 8643a5e2
+This design rule is different than the others, since it describes how one should go about designing new features, not what the features should be. The problem with focusing on what can be done, and what is easy to do, is that too much of the implementation is exposed. This means that the user must know a great deal about the underlying system to be able to guess how the shell works, it also means that the language will often be rather low-level.
 
 Examples:
 - There should only be one type of input to the shell, lists of commands. Loops, conditionals and variable assignments are all performed through regular commands.
-<<<<<<< HEAD
 
-- The differences between builtin commands and shellscript functions should be made as small as possible. Builtins and shellscript functions should have exactly the same types of argument expansion as other commands, should be possible to use in any position in a pipeline, and should support any io redirection.
+- The differences between built-in commands and shellscript functions should be made as small as possible. Built-ins and shellscript functions should have exactly the same types of argument expansion as other commands, should be possible to use in any position in a pipeline, and should support any I/O redirection.
 
 - Instead of forking when performing command substitution to provide a fake variable scope, all fish commands are performed from the same process, and fish instead supports true scoping.
 
-- All blocks end with the `end` builtin.
-
-=======
-- The differences between built-in commands and shellscript functions should be made as small as possible. Built-ins and shellscript functions should have exactly the same types of argument expansion as other commands, should be possible to use in any position in a pipeline, and should support any I/O redirection.
-- Instead of forking when performing command substitution to provide a fake variable scope, all fish commands are performed from the same process, and fish instead supports true scoping.
-- All blocks end with the \c end built-in.
->>>>>>> 8643a5e2
+- All blocks end with the `end` built-in.
 
 \section disc The law of discoverability
 
@@ -124,38 +90,16 @@
 Rationale:
 A program whose features are discoverable turns a new user into an expert in a shorter span of time, since the user will become an expert on the program simply by using it.
 
-<<<<<<< HEAD
-The main benefit of a graphical program over a command line-based program is discoverability. In a graphical program, one can discover all the common features by simply looking at the user interface and guessing what the different buttons, menus and other widgets do. The traditional way to discover features in commandline programs is through manual pages. This requires both that the user starts to use a different program, and then she/he remembers the new information until the next time she/he uses the same program.
-=======
-A program whose features are discoverable turns a new user into an
-expert in a shorter span of time, since the user will become an expert
-on the program simply by using it.
-
-The main benefit of a graphical program over a command-line-based
-program is discoverability. In a graphical program, one can discover
-all the common features by simply looking at the user interface and
-guessing what the different buttons, menus and other widgets do. The
-traditional way to discover features in command-line programs is
-through manual pages. This requires both that the user starts to use a
-different program, and then she/he remembers the new information
-until the next time she/he uses the same program.
->>>>>>> 8643a5e2
+The main benefit of a graphical program over a command-line-based program is discoverability. In a graphical program, one can discover all the common features by simply looking at the user interface and guessing what the different buttons, menus and other widgets do. The traditional way to discover features in command-line programs is through manual pages. This requires both that the user starts to use a different program, and then she/he remembers the new information until the next time she/he uses the same program.
 
 Examples:
 - Everything should be tab-completable, and every tab completion should have a description.
-<<<<<<< HEAD
 
-- Every syntax error and error in a builtin command should contain an error message describing what went wrong and a relevant help page. Whenever possible, errors should be flagged red by the syntax highlighter.
+- Every syntax error and error in a built-in command should contain an error message describing what went wrong and a relevant help page. Whenever possible, errors should be flagged red by the syntax highlighter.
 
 - The help manual should be easy to read, easily available from the shell, complete and contain many examples
 
-- The language should be uniform, so that once the user understands the command/argument syntax, he will know the whole language, and be able to use tab-completion to discover new featues.
-=======
-- Every syntax error and error in a built-in command should contain an error message describing what went wrong and a relevant help page. Whenever possible, errors should be flagged red by the syntax highlighter.
-- The help manual should be easy to read, easily available from the shell, complete and contain many examples
 - The language should be uniform, so that once the user understands the command/argument syntax, she/he will know the whole language, and be able to use tab-completion to discover new features.
->>>>>>> 8643a5e2
-
 
 
 \htmlonly[block]
